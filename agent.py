--- conflicted
+++ resolved
@@ -239,7 +239,7 @@
 # Entrypoint
 async def entrypoint(ctx: agents.JobContext):
     kai_session = KaiSession(ctx)
-        
+
     await kai_session.start(
         room=ctx.room,
         agent=Kai(),
@@ -247,19 +247,7 @@
             noise_cancellation=noise_cancellation.BVC(),
         ),
     )
-<<<<<<< HEAD
-
-    avatar = simli.AvatarSession(
-        simli_config=simli.SimliConfig(
-            api_key=settings.simli_api_key,
-            face_id=settings.simli_face_id,
-        ),
-    )
-    await avatar.start(kai_session, room=ctx.room)
-
-=======
-    
->>>>>>> 81b6ba1c
+
     @kai_session.on("conversation_item_added")
     def on_conversation_item_added(event: ConversationItemAddedEvent):
         asyncio.create_task(kai_session.on_conversation_item_added(event))
