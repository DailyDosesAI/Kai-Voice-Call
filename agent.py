--- conflicted
+++ resolved
@@ -8,14 +8,8 @@
 from dotenv import load_dotenv
 from langfuse import Langfuse
 from livekit import agents
-from livekit.agents import AgentSession, RoomInputOptions
-<<<<<<< HEAD
+from livekit.agents import AgentSession, RoomInputOptions, ConversationItemAddedEvent
 from livekit.plugins import noise_cancellation, openai, simli
-from langfuse import Langfuse
-=======
->>>>>>> 770d9db5
-from livekit.agents import ConversationItemAddedEvent
-from livekit.plugins import noise_cancellation, openai
 from openai import AsyncOpenAI
 from pydantic import BaseModel
 from pydantic_settings import BaseSettings
